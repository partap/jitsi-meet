/* global config, APP, $, interfaceConfig */
/* jshint -W101 */

import AudioLevels from "../audio_levels/AudioLevels";
import Avatar from "../avatar/Avatar";
import BottomToolbar from "../toolbars/BottomToolbar";

import UIEvents from "../../../service/UI/UIEvents";
import UIUtil from "../util/UIUtil";

import RemoteVideo from "./RemoteVideo";
import LargeVideoManager, {VideoContainerType} from "./LargeVideo";
import {PreziContainerType} from '../prezi/Prezi';
import LocalVideo from "./LocalVideo";

var RTCBrowserType = require('../../RTC/RTCBrowserType');

var remoteVideos = {};
var remoteVideoTypes = {};
var localVideoThumbnail = null;

var currentDominantSpeaker = null;
var lastNCount = config.channelLastN;
var localLastNCount = config.channelLastN;
var localLastNSet = [];
var lastNEndpointsCache = [];
var lastNPickupId = null;

var eventEmitter = null;

/**
 * Currently focused video jid
 * @type {String}
 */
var focusedVideoResourceJid = null;

const thumbAspectRatio = 16.0 / 9.0;

/**
 * On contact list item clicked.
 */
function onContactClicked (id) {
    if (APP.conference.isLocalId(id)) {
        $("#localVideoContainer").click();
        return;
    }

    let remoteVideo = remoteVideos[id];
    if (remoteVideo && remoteVideo.selectVideoElement().length) {
        // It is not always the case that a videoThumb exists (if there is
        // no actual video).
        if (remoteVideo.stream) {

            // We have a video src, great! Let's update the large video
            // now.
            VideoLayout.handleVideoThumbClicked(false, id);
        } else {

            // If we don't have a video src for jid, there's absolutely
            // no point in calling handleVideoThumbClicked; Quite
            // simply, it won't work because it needs an src to attach
            // to the large video.
            //
            // Instead, we trigger the pinned endpoint changed event to
            // let the bridge adjust its lastN set for myjid and store
            // the pinned user in the lastNPickupId variable to be
            // picked up later by the lastN changed event handler.

            lastNPickupId = id;
            eventEmitter.emit(UIEvents.PINNED_ENDPOINT, id);
        }
    }
}

/**
 * Returns the corresponding resource id to the given peer container
 * DOM element.
 *
 * @return the corresponding resource id to the given peer container
 * DOM element
 */
function getPeerContainerResourceId (containerElement) {
    if (localVideoThumbnail.container === containerElement) {
        return localVideoThumbnail.id;
    }

    let i = containerElement.id.indexOf('participant_');

    if (i >= 0) {
        return containerElement.id.substring(i + 12);
    }
}

let largeVideo;

var VideoLayout = {
    init (emitter) {
        eventEmitter = emitter;
        localVideoThumbnail = new LocalVideo(VideoLayout, emitter);

        emitter.addListener(UIEvents.CONTACT_CLICKED, onContactClicked);
    },

    initLargeVideo (isSideBarVisible) {
        largeVideo = new LargeVideoManager();
        largeVideo.updateContainerSize(isSideBarVisible);
        AudioLevels.init();
    },

    setAudioLevel(id, lvl) {
        if (!largeVideo) {
            return;
        }
        AudioLevels.updateAudioLevel(
            id, lvl, largeVideo.id
        );
    },

    isInLastN (resource) {
        return lastNCount < 0 || // lastN is disabled
             // lastNEndpoints cache not built yet
            (lastNCount > 0 && !lastNEndpointsCache.length) ||
            (lastNEndpointsCache &&
                lastNEndpointsCache.indexOf(resource) !== -1);
    },

    changeLocalAudio (stream) {
        let localAudio = document.getElementById('localAudio');
        stream.attach($(localAudio));

        //return; // FIXME maybe move this into the library?
        // Writing volume not allowed in IE
        if (!RTCBrowserType.isIExplorer()) {
            localAudio.autoplay = true;
            localAudio.volume = 0;
        }
        // Now when Temasys plugin is converting also <audio> elements to
        // plugin's <object>s, in current layout it will capture click events
        // before it reaches the local video object. We hide it here in order
        // to prevent that.
        if (RTCBrowserType.isIExplorer()) {
            // The issue is not present on Safari. Also if we hide it in Safari
            // then the local audio track will have 'enabled' flag set to false
            // which will result in audio mute issues
            $('#localAudio').hide();
        }
    },

    changeLocalVideo (stream) {
        // Set default display name.
        localVideoThumbnail.setDisplayName();
        localVideoThumbnail.createConnectionIndicator();

        let localId = APP.conference.localId;
        this.onVideoTypeChanged(localId, stream.videoType);

        let {thumbWidth, thumbHeight} = this.calculateThumbnailSize();
        AudioLevels.updateAudioLevelCanvas(null, thumbWidth, thumbHeight);

        if (!stream.isMuted()) {
            localVideoThumbnail.changeVideo(stream);
        }

        /* force update if we're currently being displayed */
        if (this.isCurrentlyOnLarge(localId)) {
            this.updateLargeVideo(localId, true);
        }
    },

    /**
     * Get's the localID of the conference and set it to the local video
     * (small one). This needs to be called as early as possible, when muc is
     * actually joined. Otherwise events can come with information like email
     * and setting them assume the id is already set.
     */
    mucJoined () {
        let id = APP.conference.localId;
        localVideoThumbnail.joined(id);

        if (largeVideo && !largeVideo.id) {
            this.updateLargeVideo(id, true);
        }
    },

    /**
     * Adds or removes icons for not available camera and microphone.
     * @param resourceJid the jid of user
     * @param devices available devices
     */
    setDeviceAvailabilityIcons (resourceJid, devices) {
        if(!devices)
            return;

        if(!resourceJid) {
            localVideoThumbnail.setDeviceAvailabilityIcons(devices);
        } else {
            if(remoteVideos[resourceJid])
                remoteVideos[resourceJid].setDeviceAvailabilityIcons(devices);
        }
    },

    /**
     * Checks if removed video is currently displayed and tries to display
     * another one instead.
     */
    updateRemovedVideo (id) {
        if (!this.isCurrentlyOnLarge(id)) {
            return;
        }

        let newId;

        // We'll show user's avatar if he is the dominant speaker or if
        // his video thumbnail is pinned
        if (remoteVideos[id] && (id === focusedVideoResourceJid || id === currentDominantSpeaker)) {
            newId = id;
        } else {
            // Otherwise select last visible video
            newId = this.electLastVisibleVideo();
        }

        this.updateLargeVideo(newId);
    },

    electLastVisibleVideo () {
        // pick the last visible video in the row
        // if nobody else is left, this picks the local video
        let thumbs = BottomToolbar.getThumbs(true).filter('[id!="mixedstream"]');

        let lastVisible = thumbs.filter(':visible:last');
        if (lastVisible.length) {
            let id = getPeerContainerResourceId(lastVisible[0]);
            if (remoteVideos[id]) {
                console.info("electLastVisibleVideo: " + id);
                return id;
            }
            // The RemoteVideo was removed (but the DOM elements may still
            // exist).
        }

        console.info("Last visible video no longer exists");
        thumbs = BottomToolbar.getThumbs();
        if (thumbs.length) {
            let id = getPeerContainerResourceId(thumbs[0]);
            if (remoteVideos[id]) {
                console.info("electLastVisibleVideo: " + id);
                return id;
            }
            // The RemoteVideo was removed (but the DOM elements may
            // still exist).
        }

        // Go with local video
        console.info("Fallback to local video...");

        let id = APP.conference.localId;
        console.info("electLastVisibleVideo: " + id);

        return id;
    },

    onRemoteStreamAdded (stream) {
        let id = stream.getParticipantId();
        remoteVideos[id].addRemoteStreamElement(stream);

        // if track is muted make sure we reflect that
        if(stream.isMuted())
        {
            if(stream.getType() === "audio")
                this.onAudioMute(stream.getParticipantId(), true);
            else
                this.onVideoMute(stream.getParticipantId(), true);
        }
    },

    /**
     * Return the type of the remote video.
     * @param id the id for the remote video
     * @returns the video type video or screen.
     */
    getRemoteVideoType (id) {
        return remoteVideoTypes[id];
    },

    handleVideoThumbClicked (noPinnedEndpointChangedEvent,
                                          resourceJid) {
        if(focusedVideoResourceJid) {
            var oldSmallVideo
                    = VideoLayout.getSmallVideo(focusedVideoResourceJid);
            if (oldSmallVideo && !interfaceConfig.filmStripOnly)
                oldSmallVideo.focus(false);
        }

        var smallVideo = VideoLayout.getSmallVideo(resourceJid);
        // Unlock current focused.
        if (focusedVideoResourceJid === resourceJid)
        {
            focusedVideoResourceJid = null;
            // Enable the currently set dominant speaker.
            if (currentDominantSpeaker) {
                if(smallVideo && smallVideo.hasVideo()) {
                    this.updateLargeVideo(currentDominantSpeaker);
                }
            }

            if (!noPinnedEndpointChangedEvent) {
                eventEmitter.emit(UIEvents.PINNED_ENDPOINT);
            }
            return;
        }

        // Lock new video
        focusedVideoResourceJid = resourceJid;

        // Update focused/pinned interface.
        if (resourceJid) {
            if (smallVideo && !interfaceConfig.filmStripOnly)
                smallVideo.focus(true);

            if (!noPinnedEndpointChangedEvent) {
                eventEmitter.emit(UIEvents.PINNED_ENDPOINT, resourceJid);
            }
        }

        this.updateLargeVideo(resourceJid);

        // Writing volume not allowed in IE
        if (!RTCBrowserType.isIExplorer()) {
            $('audio').each(function (idx, el) {
                el.volume = 0;
                el.volume = 1;
            });
        }
    },


    /**
     * Checks if container for participant identified by given id exists
     * in the document and creates it eventually.
     *
     * @return Returns <tt>true</tt> if the peer container exists,
     * <tt>false</tt> - otherwise
     */
    addParticipantContainer (id) {
        let remoteVideo = new RemoteVideo(id, VideoLayout, eventEmitter);
        remoteVideos[id] = remoteVideo;

        let videoType = remoteVideoTypes[id];
        if (videoType) {
            remoteVideo.setVideoType(videoType);
        }

        // In case this is not currently in the last n we don't show it.
        if (localLastNCount && localLastNCount > 0 &&
            BottomToolbar.getThumbs().length >= localLastNCount + 2) {
            remoteVideo.showPeerContainer('hide');
        } else {
            VideoLayout.resizeThumbnails();
        }
    },


    inputDisplayNameHandler (name) {
        localVideoThumbnail.inputDisplayNameHandler(name);
    },

    videoactive (videoelem, resourceJid) {

        console.info(resourceJid + " video is now active");

        videoelem.show();
        VideoLayout.resizeThumbnails();

        // Update the large video to the last added video only if there's no
        // current dominant, focused speaker or prezi playing or update it to
        // the current dominant speaker.
        if ((!focusedVideoResourceJid &&
            !currentDominantSpeaker &&
             !this.isLargeContainerTypeVisible(PreziContainerType)) ||
            focusedVideoResourceJid === resourceJid ||
            (resourceJid &&
                currentDominantSpeaker === resourceJid)) {
            this.updateLargeVideo(resourceJid, true);
        }
    },

    /**
     * Shows the presence status message for the given video.
     */
    setPresenceStatus (resourceJid, statusMsg) {
        remoteVideos[resourceJid].setPresenceStatus(statusMsg);
    },

    /**
     * Shows a visual indicator for the moderator of the conference.
     * On local or remote participants.
     */
    showModeratorIndicator () {
        let isModerator = APP.conference.isModerator;
        if (isModerator) {
            localVideoThumbnail.createModeratorIndicatorElement();
        }

        APP.conference.listMembers().forEach(function (member) {
            let id = member.getId();
            if (member.isModerator()) {
                remoteVideos[id].removeRemoteVideoMenu();
                remoteVideos[id].createModeratorIndicatorElement();
            } else if (isModerator) {
                // We are moderator, but user is not - add menu
                if ($(`#remote_popupmenu_${id}`).length <= 0) {
                    remoteVideos[id].addRemoteVideoMenu();
                }
            }
        });
    },

    /*
     * Shows or hides the audio muted indicator over the local thumbnail video.
     * @param {boolean} isMuted
     */
    showLocalAudioIndicator (isMuted) {
        localVideoThumbnail.showAudioIndicator(isMuted);
    },

    /**
     * Resizes the large video container.
     */
    resizeLargeVideoContainer (isSideBarVisible) {
        if (largeVideo) {
            largeVideo.updateContainerSize(isSideBarVisible);
            largeVideo.resize(false);
        } else {
            this.resizeVideoSpace(false, isSideBarVisible);
        }
        this.resizeThumbnails(false);
    },

    /**
     * Resizes thumbnails.
     */
    resizeThumbnails (animate = false) {
        let {thumbWidth, thumbHeight} = this.calculateThumbnailSize();

        $('.userAvatar').css('left', (thumbWidth - thumbHeight) / 2);

        BottomToolbar.resizeThumbnails(thumbWidth, thumbHeight, animate).then(function () {
            BottomToolbar.resizeToolbar(thumbWidth, thumbHeight);
            AudioLevels.updateCanvasSize(thumbWidth, thumbHeight);
        });
    },

    /**
     * Calculates the thumbnail size.
     *
     */
    calculateThumbnailSize () {
        let videoSpaceWidth = BottomToolbar.getFilmStripWidth();
        // Calculate the available height, which is the inner window height
        // minus 39px for the header minus 2px for the delimiter lines on the
        // top and bottom of the large video, minus the 36px space inside the
        // remoteVideos container used for highlighting shadow.
        let availableHeight = 100;

        let numvids = BottomToolbar.getThumbs().length;
        if (localLastNCount && localLastNCount > 0) {
            numvids = Math.min(localLastNCount + 1, numvids);
        }

        // Remove the 3px borders arround videos and border around the remote
        // videos area and the 4 pixels between the local video and the others
        //TODO: Find out where the 4 pixels come from and remove them
        let availableWinWidth = videoSpaceWidth - 2 * 3 * numvids - 70 - 4;

        let availableWidth = availableWinWidth / numvids;
        let maxHeight = Math.min(160, availableHeight);
        availableHeight
            = Math.min(  maxHeight,
                         availableWidth / thumbAspectRatio,
                         window.innerHeight - 18);

        if (availableHeight < availableWidth / thumbAspectRatio) {
            availableWidth = Math.floor(availableHeight * thumbAspectRatio);
        }

        return {
            thumbWidth: availableWidth,
            thumbHeight: availableHeight
        };
   },

    /**
     * On audio muted event.
     */
    onAudioMute (id, isMuted) {
        if (APP.conference.isLocalId(id)) {
            localVideoThumbnail.showAudioIndicator(isMuted);
        } else {
            remoteVideos[id].showAudioIndicator(isMuted);
            if (APP.conference.isModerator) {
                remoteVideos[id].updateRemoteVideoMenu(isMuted);
            }
        }
    },

    /**
     * On video muted event.
     */
    onVideoMute (id, value) {
        if (APP.conference.isLocalId(id)) {
            localVideoThumbnail.setMutedView(value);
        } else {
            var remoteVideo = remoteVideos[id];
            remoteVideo.setMutedView(value);

            var el = remoteVideo.selectVideoElement();
            if (!value)
                el.show();
            else
                el.hide();
        }

        if(this.isCurrentlyOnLarge(id))
            largeVideo.showAvatar(value);
    },

    /**
     * Display name changed.
     */
    onDisplayNameChanged (id, displayName, status) {
        if (id === 'localVideoContainer' ||
            APP.conference.isLocalId(id)) {
            localVideoThumbnail.setDisplayName(displayName);
        } else {
            remoteVideos[id].setDisplayName(displayName, status);
        }
    },

    /**
     * On dominant speaker changed event.
     */
    onDominantSpeakerChanged (id) {
        if (id === currentDominantSpeaker) {
            return;
        }

        let oldSpeakerRemoteVideo = remoteVideos[currentDominantSpeaker];
        // We ignore local user events, but just unmark remote user as dominant
        // while we are talking
        if (APP.conference.isLocalId(id)) {
            if(oldSpeakerRemoteVideo)
            {
                oldSpeakerRemoteVideo.updateDominantSpeakerIndicator(false);
                currentDominantSpeaker = null;
            }
            return;
        }

        let remoteVideo = remoteVideos[id];
        if (!remoteVideo) {
            return;
        }

        // Update the current dominant speaker.
        remoteVideo.updateDominantSpeakerIndicator(true);

        // let's remove the indications from the remote video if any
        if (oldSpeakerRemoteVideo) {
            oldSpeakerRemoteVideo.updateDominantSpeakerIndicator(false);
        }
        currentDominantSpeaker = id;

        // Obtain container for new dominant speaker.
        let videoSel = remoteVideo.selectVideoElement();

        // Local video will not have container found, but that's ok
        // since we don't want to switch to local video.
        if (!focusedVideoResourceJid && videoSel.length) {
            // Update the large video if the video source is already available,
            // otherwise wait for the "videoactive.jingle" event.
            if (videoSel[0].currentTime > 0) {
                this.updateLargeVideo(id);
            }
        }
    },

    /**
     * On last N change event.
     *
     * @param lastNEndpoints the list of last N endpoints
     * @param endpointsEnteringLastN the list currently entering last N
     * endpoints
     */
    onLastNEndpointsChanged (lastNEndpoints, endpointsEnteringLastN) {
        if (lastNCount !== lastNEndpoints.length)
            lastNCount = lastNEndpoints.length;

        lastNEndpointsCache = lastNEndpoints;

        // Say A, B, C, D, E, and F are in a conference and LastN = 3.
        //
        // If LastN drops to, say, 2, because of adaptivity, then E should see
        // thumbnails for A, B and C. A and B are in E's server side LastN set,
        // so E sees them. C is only in E's local LastN set.
        //
        // If F starts talking and LastN = 3, then E should see thumbnails for
        // F, A, B. B gets "ejected" from E's server side LastN set, but it
        // enters E's local LastN ejecting C.

        // Increase the local LastN set size, if necessary.
        if (lastNCount > localLastNCount) {
            localLastNCount = lastNCount;
        }

        // Update the local LastN set preserving the order in which the
        // endpoints appeared in the LastN/local LastN set.

        var nextLocalLastNSet = lastNEndpoints.slice(0);
        for (var i = 0; i < localLastNSet.length; i++) {
            if (nextLocalLastNSet.length >= localLastNCount) {
                break;
            }

            var resourceJid = localLastNSet[i];
            if (nextLocalLastNSet.indexOf(resourceJid) === -1) {
                nextLocalLastNSet.push(resourceJid);
            }
        }

        localLastNSet = nextLocalLastNSet;
        var updateLargeVideo = false;

        // Handle LastN/local LastN changes.
        BottomToolbar.getThumbs().each(function( index, element ) {
            var resourceJid = getPeerContainerResourceId(element);

            // We do not want to process any logic for our own(local) video
            // because the local participant is never in the lastN set.
            // The code of this function might detect that the local participant
            // has been dropped out of the lastN set and will update the large
            // video
            // Detected from avatar tests, where lastN event override
            // local video pinning
            if(APP.conference.isLocalId(resourceJid))
                return;

            var isReceived = true;
            if (resourceJid &&
                lastNEndpoints.indexOf(resourceJid) < 0 &&
                localLastNSet.indexOf(resourceJid) < 0) {
                console.log("Remove from last N", resourceJid);
                if (remoteVideos[resourceJid])
                    remoteVideos[resourceJid].showPeerContainer('hide');
                else if (!APP.conference.isLocalId(resourceJid))
                    console.error("No remote video for: " + resourceJid);
                isReceived = false;
            } else if (resourceJid &&
                $('#participant_' + resourceJid).is(':visible') &&
                lastNEndpoints.indexOf(resourceJid) < 0 &&
                localLastNSet.indexOf(resourceJid) >= 0) {
                if (remoteVideos[resourceJid])
                    remoteVideos[resourceJid].showPeerContainer('avatar');
                else if (!APP.conference.isLocalId(resourceJid))
                    console.error("No remote video for: " + resourceJid);
                isReceived = false;
            }

            if (!isReceived) {
                // resourceJid has dropped out of the server side lastN set, so
                // it is no longer being received. If resourceJid was being
                // displayed in the large video we have to switch to another
                // user.
                if (!updateLargeVideo &&
                    this.isCurrentlyOnLarge(resourceJid)) {
                    updateLargeVideo = true;
                }
            }
        });

        if (!endpointsEnteringLastN || endpointsEnteringLastN.length < 0)
            endpointsEnteringLastN = lastNEndpoints;

        if (endpointsEnteringLastN && endpointsEnteringLastN.length > 0) {
            endpointsEnteringLastN.forEach(function (resourceJid) {

                var isVisible = $('#participant_' + resourceJid).is(':visible');
                var remoteVideo = remoteVideos[resourceJid];
                remoteVideo.showPeerContainer('show');
                if (!isVisible) {
                    console.log("Add to last N", resourceJid);

                    var jid = APP.xmpp.findJidFromResource(resourceJid);
                    var mediaStream =
                        APP.RTC.remoteStreams[jid]['video'];
                    var sel = remoteVideo.selectVideoElement();

                    APP.RTC.attachMediaStream(sel, mediaStream.stream);
                    if (lastNPickupId == mediaStream.peerjid) {
                        // Clean up the lastN pickup id.
                        lastNPickupId = null;

                        // Don't fire the events again, they've already
                        // been fired in the contact list click handler.
                        VideoLayout.handleVideoThumbClicked(
                            false,
                            Strophe.getResourceFromJid(mediaStream.peerjid));

                        updateLargeVideo = false;
                    }
                    remoteVideos[resourceJid].
                        waitForPlayback(sel, mediaStream);
                }
            });
        }

        // The endpoint that was being shown in the large video has dropped out
        // of the lastN set and there was no lastN pickup jid. We need to update
        // the large video now.

        if (updateLargeVideo) {
            var resource;
            // Find out which endpoint to show in the large video.
            for (i = 0; i < lastNEndpoints.length; i++) {
                resource = lastNEndpoints[i];
                if (!resource || APP.conference.isLocalId(resource))
                    continue;

                // videoSrcToSsrc needs to be update for this call to succeed.
                this.updateLargeVideo(resource);
                break;
            }
        }
    },

    /**
     * Updates local stats
     * @param percent
     * @param object
     */
    updateLocalConnectionStats (percent, object) {
        let resolutions = {};
        if (object.resolution !== null) {
            resolutions = object.resolution;
            var id = Strophe.getResourceFromJid(
                APP.conference._room.room.session.me);
            object.resolution = resolutions[id];
        }
        localVideoThumbnail.updateStatsIndicator(percent, object);

        Object.keys(resolutions).forEach(function (id) {
            if (APP.conference.isLocalId(id)) {
                return;
            }

            let resolution = resolutions[id];
            let remoteVideo = remoteVideos[id];

            if (resolution && remoteVideo) {
                remoteVideo.updateResolution(resolution);
            }
        });
    },

    /**
     * Updates remote stats.
     * @param id the id associated with the stats
     * @param percent the connection quality percent
     * @param object the stats data
     */
    updateConnectionStats (id, percent, object) {
        if (remoteVideos[id]) {
            remoteVideos[id].updateStatsIndicator(percent, object);
        }
    },

    /**
     * Hides the connection indicator
     * @param id
     */
    hideConnectionIndicator (id) {
        remoteVideos[id].hideConnectionIndicator();
    },

    /**
     * Hides all the indicators
     */
    hideStats () {
        for(var video in remoteVideos) {
            remoteVideos[video].hideIndicator();
        }
        localVideoThumbnail.hideIndicator();
    },

    removeParticipantContainer (id) {
        // Unlock large video
        if (focusedVideoResourceJid === id) {
            console.info("Focused video owner has left the conference");
            focusedVideoResourceJid = null;
        }

        if (currentDominantSpeaker === id) {
            console.info("Dominant speaker has left the conference");
            currentDominantSpeaker = null;
        }

        var remoteVideo = remoteVideos[id];
        if (remoteVideo) {
            // Remove remote video
            console.info("Removing remote video: " + id);
            delete remoteVideos[id];
            remoteVideo.remove();
        } else {
            console.warn("No remote video for " + id);
        }

        VideoLayout.resizeThumbnails();
    },

    onVideoTypeChanged (id, newVideoType) {
        if (remoteVideoTypes[id] === newVideoType) {
            return;
        }

        console.info("Peer video type changed: ", id, newVideoType);
        remoteVideoTypes[id] = newVideoType;

        var smallVideo;
        if (APP.conference.isLocalId(id)) {
            if (!localVideoThumbnail) {
                console.warn("Local video not ready yet");
                return;
            }
            smallVideo = localVideoThumbnail;
        } else if (remoteVideos[id]) {
            smallVideo = remoteVideos[id];
        } else {
            return;
        }

        smallVideo.setVideoType(newVideoType);
        if (this.isCurrentlyOnLarge(id)) {
            this.updateLargeVideo(id, true);
        }
    },

    showMore (jid) {
        if (jid === 'local') {
            localVideoThumbnail.connectionIndicator.showMore();
        } else {
            var remoteVideo = remoteVideos[Strophe.getResourceFromJid(jid)];
            if (remoteVideo) {
                remoteVideo.connectionIndicator.showMore();
            } else {
                console.info("Error - no remote video for jid: " + jid);
            }
        }
    },

    addRemoteVideoContainer (id) {
        return RemoteVideo.createContainer(id);
    },

    /**
     * Resizes the video area.
     *
     * @param isSideBarVisible indicates if the side bar is currently visible
     * @param callback a function to be called when the video space is
     * resized.
     */
    resizeVideoArea (isSideBarVisible, callback) {
        let animate = true;

        if (largeVideo) {
            largeVideo.updateContainerSize(isSideBarVisible);
            largeVideo.resize(animate);
            this.resizeVideoSpace(animate, isSideBarVisible, callback);
        }

        VideoLayout.resizeThumbnails(animate);
    },

    /**
     * Resizes the #videospace html element
     * @param animate boolean property that indicates whether the resize should
     * be animated or not.
     * @param isChatVisible boolean property that indicates whether the chat
     * area is displayed or not.
     * If that parameter is null the method will check the chat panel
     * visibility.
     * @param completeFunction a function to be called when the video space
     * is resized.
     */
    resizeVideoSpace (animate, isChatVisible, completeFunction) {
        var availableHeight = window.innerHeight;
        var availableWidth = UIUtil.getAvailableVideoWidth(isChatVisible);

        if (availableWidth < 0 || availableHeight < 0) return;

        if(animate) {
            $('#videospace').animate({
                    right: window.innerWidth - availableWidth,
                    width: availableWidth,
                    height: availableHeight
                },
                {
                    queue: false,
                    duration: 500,
                    complete: completeFunction
                });
        } else {
            $('#videospace').width(availableWidth).height(availableHeight);
        }

    },

    getSmallVideo (id) {
        if (APP.conference.isLocalId(id)) {
            return localVideoThumbnail;
        } else {
            return remoteVideos[id];
        }
    },

    changeUserAvatar (id, avatarUrl) {
        var smallVideo = VideoLayout.getSmallVideo(id);
        if (smallVideo) {
            smallVideo.avatarChanged(avatarUrl);
        } else {
            console.warn(
                "Missed avatar update - no small video yet for " + id
            );
        }
        if (this.isCurrentlyOnLarge(id)) {
            largeVideo.updateAvatar(avatarUrl);
        }
    },

    /**
     * Indicates that the video has been interrupted.
     */
    onVideoInterrupted () {
        this.enableVideoProblemFilter(true);
        let reconnectingKey = "connection.RECONNECTING";
        $('#videoConnectionMessage')
            .attr("data-i18n", reconnectingKey)
            .text(APP.translation.translateString(reconnectingKey))
            .css({display: "block"});
    },

    /**
     * Indicates that the video has been restored.
     */
    onVideoRestored () {
        this.enableVideoProblemFilter(false);
        $('#videoConnectionMessage').css({display: "none"});
    },

    enableVideoProblemFilter (enable) {
        if (!largeVideo) {
            return;
        }

        largeVideo.enableVideoProblemFilter(enable);
    },

    isLargeVideoVisible () {
        return this.isLargeContainerTypeVisible(VideoContainerType);
    },

    isCurrentlyOnLarge (id) {
        return largeVideo && largeVideo.id === id;
    },

    updateLargeVideo (id, forceUpdate) {
        if (!largeVideo) {
            return;
        }
        let isOnLarge = this.isCurrentlyOnLarge(id);
        let currentId = largeVideo.id;

        if (!isOnLarge || forceUpdate) {
            if (id !== currentId) {
                eventEmitter.emit(UIEvents.SELECTED_ENDPOINT, id);
            }
            if (currentId) {
                var oldSmallVideo = this.getSmallVideo(currentId);
            }

            let smallVideo = this.getSmallVideo(id);

            let videoType = this.getRemoteVideoType(id);
            largeVideo.updateLargeVideo(
<<<<<<< HEAD
                smallVideo,
                videoType,
                // LargeVideoUpdatedCallBack
                function() {
                    // update current small video and the old one
                    smallVideo.updateView();
                    oldSmallVideo && oldSmallVideo.updateView();
=======
                smallVideo.stream,
                videoType
            ).then(function() {
                // update current small video and the old one
                smallVideo.updateView();
                oldSmallVideo && oldSmallVideo.updateView();
            }, function () {
                // use clicked other video during update, nothing to do.
>>>>>>> 6cda3008
            });

        } else if (currentId) {
            let currentSmallVideo = this.getSmallVideo(currentId);
            currentSmallVideo.updateView();
        }
    },

    addLargeVideoContainer (type, container) {
        largeVideo && largeVideo.addContainer(type, container);
    },

    removeLargeVideoContainer (type) {
        largeVideo && largeVideo.removeContainer(type);
    },

    /**
     * @returns Promise
     */
    showLargeVideoContainer (type, show) {
        if (!largeVideo) {
            return Promise.reject();
        }

        let isVisible = this.isLargeContainerTypeVisible(type);
        if (isVisible === show) {
            return Promise.resolve();
        }

        // if !show then use default type - large video
        return largeVideo.showContainer(show ? type : VideoContainerType);
    },

    isLargeContainerTypeVisible (type) {
        return largeVideo && largeVideo.state === type;
    },

    /**
     * Returns the id of the current video shown on large.
     * Currently used by tests (troture).
     */
    getLargeVideoID () {
        return largeVideo.id;
    }
};

export default VideoLayout;<|MERGE_RESOLUTION|>--- conflicted
+++ resolved
@@ -990,15 +990,6 @@
 
             let videoType = this.getRemoteVideoType(id);
             largeVideo.updateLargeVideo(
-<<<<<<< HEAD
-                smallVideo,
-                videoType,
-                // LargeVideoUpdatedCallBack
-                function() {
-                    // update current small video and the old one
-                    smallVideo.updateView();
-                    oldSmallVideo && oldSmallVideo.updateView();
-=======
                 smallVideo.stream,
                 videoType
             ).then(function() {
@@ -1007,7 +998,6 @@
                 oldSmallVideo && oldSmallVideo.updateView();
             }, function () {
                 // use clicked other video during update, nothing to do.
->>>>>>> 6cda3008
             });
 
         } else if (currentId) {
