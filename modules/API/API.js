/* global APP */
/**
 * Implements API class that communicates with external api class
 * and provides interface to access Jitsi Meet features by external
 * applications that embed Jitsi Meet
 */

var XMPPEvents = require("../../service/xmpp/XMPPEvents");

/**
 * List of the available commands.
 * @type {{
 *              displayName: inputDisplayNameHandler,
<<<<<<< HEAD
 *              muteAudio: toggleAudio,
 *              muteVideo: toggleVideo,
=======
 *              toggleAudio: toggleAudio,
 *              toggleVideo: toggleVideo,
>>>>>>> 46a17948
 *              toggleFilmStrip: toggleFilmStrip,
 *              toggleChat: toggleChat,
 *              toggleContactList: toggleContactList
 *          }}
 */
var commands = {};

function initCommands() {
    commands = {
        displayName: APP.UI.inputDisplayNameHandler,
        toggleAudio: APP.UI.toggleAudio,
        toggleVideo: APP.UI.toggleVideo,
        toggleFilmStrip: APP.UI.toggleFilmStrip,
        toggleChat: APP.UI.toggleChat,
        toggleContactList: APP.UI.toggleContactList
    };
}


/**
 * Maps the supported events and their status
 * (true it the event is enabled and false if it is disabled)
 * @type {{
 *              incomingMessage: boolean,
 *              outgoingMessage: boolean,
 *              displayNameChange: boolean,
 *              participantJoined: boolean,
 *              participantLeft: boolean
 *      }}
 */
var events = {
    incomingMessage: false,
    outgoingMessage:false,
    displayNameChange: false,
    participantJoined: false,
    participantLeft: false
};

var displayName = {};

/**
 * Processes commands from external application.
 * @param message the object with the command
 */
function processCommand(message) {
    if (message.action != "execute") {
        console.error("Unknown action of the message");
        return;
    }
    for (var key in message) {
        if(commands[key])
            commands[key].apply(null, message[key]);
    }
}

/**
 * Processes events objects from external applications
 * @param event the event
 */
function processEvent(event) {
    if (!event.action) {
        console.error("Event with no action is received.");
        return;
    }

    var i = 0;
    switch(event.action) {
        case "add":
            for (; i < event.events.length; i++) {
                events[event.events[i]] = true;
            }
            break;
        case "remove":
            for (; i < event.events.length; i++) {
                events[event.events[i]] = false;
            }
            break;
        default:
            console.error("Unknown action for event.");
    }
}

/**
 * Sends message to the external application.
 * @param object
 */
function sendMessage(object) {
    window.parent.postMessage(JSON.stringify(object), "*");
}

/**
 * Processes a message event from the external application
 * @param event the message event
 */
function processMessage(event) {
    var message;
    try {
        message = JSON.parse(event.data);
    } catch (e) {}

    if(!message.type)
        return;
    switch (message.type) {
        case "command":
            processCommand(message);
            break;
        case "event":
            processEvent(message);
            break;
        default:
            console.error("Unknown type of the message");
            return;
    }
}

function setupListeners() {
    APP.xmpp.addListener(XMPPEvents.MUC_MEMBER_JOINED, function (from) {
        API.triggerEvent("participantJoined", {jid: from});
    });
    APP.xmpp.addListener(XMPPEvents.MESSAGE_RECEIVED, function (from, nick, txt, myjid, stamp) {
        if (from != myjid)
            API.triggerEvent("incomingMessage",
                {"from": from, "nick": nick, "message": txt, "stamp": stamp});
    });
    APP.xmpp.addListener(XMPPEvents.MUC_MEMBER_LEFT, function (jid) {
        API.triggerEvent("participantLeft", {jid: jid});
    });
    APP.xmpp.addListener(XMPPEvents.DISPLAY_NAME_CHANGED, function (jid, newDisplayName) {
        var name = displayName[jid];
        if(!name || name != newDisplayName) {
            API.triggerEvent("displayNameChange", {jid: jid, displayname: newDisplayName});
            displayName[jid] = newDisplayName;
        }
    });
    APP.xmpp.addListener(XMPPEvents.SENDING_CHAT_MESSAGE, function (body) {
        APP.API.triggerEvent("outgoingMessage", {"message": body});
    });
}

var API = {
    /**
     * Check whether the API should be enabled or not.
     * @returns {boolean}
     */
    isEnabled: function () {
        var hash = location.hash;
        if (hash && hash.indexOf("external") > -1 && window.postMessage)
            return true;
        return false;
    },
    /**
     * Initializes the APIConnector. Setups message event listeners that will
     * receive information from external applications that embed Jitsi Meet.
     * It also sends a message to the external application that APIConnector
     * is initialized.
     */
    init: function () {
        initCommands();
        if (window.addEventListener) {
            window.addEventListener('message',
                processMessage, false);
        }
        else {
            window.attachEvent('onmessage', processMessage);
        }
        sendMessage({type: "system", loaded: true});
        setupListeners();
    },
    /**
     * Checks whether the event is enabled ot not.
     * @param name the name of the event.
     * @returns {*}
     */
    isEventEnabled: function (name) {
        return events[name];
    },

    /**
     * Sends event object to the external application that has been subscribed
     * for that event.
     * @param name the name event
     * @param object data associated with the event
     */
    triggerEvent: function (name, object) {
        if(this.isEnabled() && this.isEventEnabled(name))
            sendMessage({
                type: "event", action: "result", event: name, result: object});
    },

    /**
     * Removes the listeners.
     */
    dispose: function () {
        if(window.removeEventListener) {
            window.removeEventListener("message",
                processMessage, false);
        }
        else {
            window.detachEvent('onmessage', processMessage);
        }
    }
};

module.exports = API;<|MERGE_RESOLUTION|>--- conflicted
+++ resolved
@@ -11,13 +11,8 @@
  * List of the available commands.
  * @type {{
  *              displayName: inputDisplayNameHandler,
-<<<<<<< HEAD
- *              muteAudio: toggleAudio,
- *              muteVideo: toggleVideo,
-=======
  *              toggleAudio: toggleAudio,
  *              toggleVideo: toggleVideo,
->>>>>>> 46a17948
  *              toggleFilmStrip: toggleFilmStrip,
  *              toggleChat: toggleChat,
  *              toggleContactList: toggleContactList
